--- conflicted
+++ resolved
@@ -23,14 +23,9 @@
 class LocalInputDataFolder(InputDataFolder):
     def list_files(self, extension: str | list[str] = None) -> list[InputDataFile]:
         return [
-<<<<<<< HEAD
             InputDataFile(path, path)
             for path in get_local_file_list(self.path, self.recursive)
-            if self._match_file(path)
-=======
-            InputDataFile(path, path) for path in get_local_file_list(self.path, self.recursive)
             if self._match_file(path, extension)
->>>>>>> 6134d353
         ]
 
 
